import os
from datetime import datetime
from urllib.parse import urlparse
from asn1crypto import pem, x509
from certvalidator import ValidationContext, CertificateValidator
import hashlib
from tld import get_fld

from .bimi import *
from .exception import *
from .utils import *
from .asn1_logotype import *
from .options import *
from .cache import *

HERE = os.path.split(__file__)[0]
CACERT = os.path.join(HERE, 'cacert.pem')

oidExtKeyUsageBrandIndicatorForMessageIdentification = '1.3.6.1.5.5.7.3.31'
oidTrademarkRegistration = '1.3.6.1.4.1.53087.1.4'

class Vmc:
    """
    A class used to represent a VMC

    Attributes
    ----------
    version: str
        Version of the certificate
    serialNumber: str
        Serial number of the certificate
    trademarkRegistration: str
        Trademark registration
    issuer: str
        Name of the issuer
    organizationName: str
        Name of the organization
    validFrom: datetime
        Not before
    expireOn: datetime
        Not after
    certifiedDomains: list
        Certified domains
    """

    def __init__(self, version: str,
                       serialNumber: str,
                       trademarkRegistration: str,
                       issuer: str,
                       organizationName: str,
                       validFrom: datetime,
                       expireOn: datetime,
                       certifiedDomains: list) -> None:
        self.version = version
        self.serialNumber = serialNumber
        self.trademarkRegistration = trademarkRegistration
        self.issuer = issuer
        self.organizationName = organizationName
        self.validFrom = validFrom
        self.expireOn = expireOn
        self.certifiedDomains = certifiedDomains

    def __repr__(self) -> str:
        return str(self.__dict__)

class VmcValidator:
    """
    A class used to validate a BIMI VMC

    Attributes
    ----------
    vmcUri: str
        URI of the VMC
    indicatorUri: str
        URI of the BIMI indicator
    localVMC: bool
        If set, it means the vmcUri is a local file path
    localIndicator: bool
        If set, it means the indicatorUri is a local file path
    domain: str,
        The domain
    opts: VmcOptions
        VMC validation options
    lookupOpts: LookupOptions
        DNS lookup options
    indicatorOpts: IndicatorOptions
        Indicator validation options
    httpOpts: HttpOptions
        HTTP options
    cache: Cache
        Cache
    svgImages: list
        List of SVG images extracted from the certificate when validating
    bimiFailErrors: list
        List of BIMI fail errors collected when parsing the DNS TXT record

    Methods
    -------
    validate()
        Validate the VMC
    """

    def __init__(self, vmcUri: str,
<<<<<<< HEAD
                       indicatorUri: str=None,
=======
                       indicatorUri: str,
                       localVMC: bool=False,
                       localIndicator: bool=False,
>>>>>>> c0d51725
                       domain: str=None,
                       opts: VmcOptions=VmcOptions(),
                       lookupOpts: LookupOptions=LookupOptions,
                       indicatorOpts: IndicatorOptions=IndicatorOptions(),
                       httpOpts: HttpOptions=HttpOptions(),
                       cache: Cache=None) -> None:
        self.vmcUri = vmcUri
        self.indicatorUri = indicatorUri
        self.localVMC = localVMC
        self.localIndicator = localIndicator
        self.domain = domain
        self.opts = opts
        self.lookupOpts = lookupOpts
        self.indicatorOpts = indicatorOpts
        self.httpOpts = httpOpts
        self.cache = cache
        self.svgImages = []
        self.bimiFailErrors = [] # Only errors when validating after VMC is found

    def _saveValidationResultToCache(self, key: str, value: Exception):
        if self.cache is not None:
            self.cache.set(key, value)

    def validate(self, extractSvg=False, collectAllBimiFail=False) -> Vmc:
        """
        Validate the VMC. The VMC is downloaded from the URI with some HTTP
        options. If the indicator is downloaded successfully, it will be
        validated by some validation options.

        Parameters
        ----------
        extractSvg: bool
            If set, try to find and extract corresponding SVG image, save it to the attribute svgImages
        collectAllBimiFail: bool
            If set, instead of raising a BimiFail exception, save it to the attribute bimiFailErrors

        Returns
        -------
        Vmc

        Raises
        ------
        BimiFail

        BimiTempfail
        """

        # Certificate information holder
        c = None

        if not self.vmcUri:
            return c

        h = hashlib.new('md5')
        h.update(self.vmcUri.encode())
        key = 'bimi_vmc_validation_result_{}'.format(h.hexdigest())
        # Find validation result in cache
        if self.cache is not None:
            found, e = self.cache.get(key)
            if found:
                # print('Found {} in cache'.format(key))
                if e is None:
                    return c
                else:
                    raise e

        url = urlparse(self.vmcUri)
        if url is None:
            e = BimiFail('invalid VMC URI')
            self._saveValidationResultToCache(key, e)
            raise e

        if not self.localVMC and url.scheme != 'https':
            e = BimiFail('the VMC URI is not served by HTTPS')
            self._saveValidationResultToCache(key, e)
            raise e

        try:
            vmcData = getData(uri=self.vmcUri,
                              localFile=self.localVMC,
                              timeout=self.httpOpts.httpTimeout,
                              userAgent=self.httpOpts.httpUserAgent,
                              maxSizeInBytes=self.opts.maxSizeInBytes,
                              cache=self.cache)

        except BimiFail as e:
            self._saveValidationResultToCache(key, e)
            raise e

        except Exception as e:
            raise BimiTempfail(e)

        if not pem.detect(vmcData):
            e = BimiFail('PEM-encoded data not found')
            self._saveValidationResultToCache(key, e)
            raise e

        try:
            intermediates = []
            leaf = None
            vmc = None
            for _, _, der_bytes in pem.unarmor(vmcData, multiple=True):
                cert = x509.Certificate.load(der_bytes)
                # If the certificate is a CA, we add it to the intermediates pool.
                # If not, we call it the leaf certificate.
                if cert.ca:
                    intermediates.append(der_bytes)
                    continue

                # Certificate is not a CA, it must be our leaf certificate.
                # If we already found one, bail with error.
                if vmc is not None:
                    e = BimiFail('more than one VMC found')
                    self._saveValidationResultToCache(key, e)
                    raise e

                leaf = der_bytes
                vmc = cert

            # We exit the loop with no leaf certificate
            if vmc is None:
                e = BimiFail('no VMC found')
                self._saveValidationResultToCache(key, e)
                raise e

            roots = []
            with open(CACERT, 'rb') as f:
                for _, _, der_bytes in pem.unarmor(f.read(), multiple=True):
                    roots.append(der_bytes)

            # Finally, let's call Verify on our vmc with our fully configured options
            # 5.1.1. Validate the authenticity of the certificate
            # 5.1.2. Check the validity of the certificates in the certificate chain
            # 5.1.3. Check that the certificates in the certificate chain are not revoked
            # TODO: Separate revocation check and OSCP status check
            context = ValidationContext(trust_roots=roots,
                                        allow_fetching=self.opts.revocationCheckAndOscpCheck)
            validator = CertificateValidator(leaf,
                                             intermediate_certs=intermediates,
                                             validation_context=context)

            validator.validate_usage(
                # Any key usage
                key_usage=set([]),
                # 5.1.5. Verify that the end-entity certificate is a Verified Mark Certificate
                extended_key_usage=set([oidExtKeyUsageBrandIndicatorForMessageIdentification])
            )

            c = self._extractVMC(validator)

            if self.opts.verifyDNSName:
                hostname = self.domain
                if not vmc.is_valid_domain_ip(hostname):
                    invalidHostname = True

                    if self.opts.verifyDNSNameAcceptSubdomain:
                        # Try TLD
                        fld = get_fld(self.domain, fix_protocol=True, fail_silently=True)
                        hostname = fld
                        if vmc.is_valid_domain_ip(hostname):
                            invalidHostname = False

                    if invalidHostname:
                        e = BimiFail('the VMC is not valid for {} (valid hostnames include: {})'.format(hostname, ', '.join(vmc.valid_domains)))
                        if collectAllBimiFail:
                            self.bimiFailErrors.append(e)
                        else:
                            self._saveValidationResultToCache(key, e)
                            raise e

            # TODO: 5.1.4. Validate the proof of CT logging
            # https://github.com/google/certificate-transparency/tree/master/python

            # VMC Domain Verification
            selectorSet = []
            domainSet = []
            for n in vmc.subject_alt_name_value:
                san = n.native
                if '_bimi' in san:
                    selectorSet.append(san)
                else:
                    domainSet.append(san)

            sanMatch = False
            fld = get_fld(self.domain, fix_protocol=True, fail_silently=True)
            for r in selectorSet:
                if '{}._bimi.{}'.format(self.lookupOpts.selector, self.domain) == r or \
                   '{}._bimi.{}'.format(self.lookupOpts.selector, fld) == r:
                    sanMatch = True
                    break
            for r in domainSet:
                if self.domain == r or fld == r:
                    sanMatch = True
                    break

            if not sanMatch:
                e = BimiFail('domain does not match SAN in VMC')
                if collectAllBimiFail:
                    self.bimiFailErrors.append(e)
                else:
                    self._saveValidationResultToCache(key, e)
                    raise e

            # Validation of VMC Evidence Document
            hashArr = []
            for ext in vmc['tbs_certificate']['extensions']:
                if ext['extn_id'].native == oidLogotype:
                    if ext['critical'].native:
                        e = BimiFail('the logotype extension in VMC is CRITICAL')
                        if collectAllBimiFail:
                            self.bimiFailErrors.append(e)
                        else:
                            self._saveValidationResultToCache(key, e)
                            raise e

                    hashArr += extractHashArray(ext['extn_value'].native, extractSvg=extractSvg)

            if len(hashArr) == 0:
                e = BimiFail('no hash found in VMC')
                if collectAllBimiFail:
                    self.bimiFailErrors.append(e)
                else:
                    self._saveValidationResultToCache(key, e)
                    raise e

            if extractSvg:
                for hash in hashArr:
                    self.svgImages.append(hash[1])

<<<<<<< HEAD
            if self.indicatorUri and self.opts.verifySVGImage:
                try:
                    indicatorData = getData(self.indicatorUri,
                                            self.httpOpts.httpTimeout,
                                            self.httpOpts.httpUserAgent,
                                            self.indicatorOpts.maxSizeInBytes,
                                            self.cache)
=======
            try:
                indicatorData = getData(uri=self.indicatorUri,
                                        localFile=self.localIndicator,
                                        timeout=self.httpOpts.httpTimeout,
                                        userAgent=self.httpOpts.httpUserAgent,
                                        maxSizeInBytes=self.indicatorOpts.maxSizeInBytes,
                                        cache=self.cache)
>>>>>>> c0d51725

                except BimiFail as e:
                    self._saveValidationResultToCache(key, e)
                    raise e

                except Exception as e:
                    raise BimiTempfail(e)

                hashMatch = False
                for hash in hashArr:
                    h = hashlib.new(hash[0].algorithm)
                    h.update(indicatorData)
                    if h.digest() == hash[0].value:
                        hashMatch = True
                        break

                if not hashMatch:
                    e = BimiFail('SVG logo file is not binary equal to the image embedded in VMC certificate')
                    if collectAllBimiFail:
                        self.bimiFailErrors.append(e)
                    else:
                        self._saveValidationResultToCache(key, e)
                        raise e

        except Exception as e:
            e = BimiFail(e)
            if collectAllBimiFail:
                self.bimiFailErrors.append(e)
            else:
                self._saveValidationResultToCache(key, e)
                raise e

        self._saveValidationResultToCache(key, None)
        return c

    def _extractVMC(self, v: CertificateValidator) -> Vmc:
        """
        Extract information from the certificate downloaded from internet

        Parameters
        ----------
        v: CertificateValidator

        Returns
        -------
        Vmc
        """

        try:
            c = v._certificate.native['tbs_certificate']

            vmc = Vmc(version=c['version'],
                      serialNumber=c['serial_number'],
                      trademarkRegistration=c['subject'][oidTrademarkRegistration],
                      issuer=c['issuer']['organization_name'],
                      organizationName=c['subject']['organization_name'],
                      validFrom=c['validity']['not_before'],
                      expireOn=c['validity']['not_after'],
                      certifiedDomains=[])

            for ext in c['extensions']:
                if ext['extn_id'] == 'subject_alt_name':
                    if isinstance(ext['extn_value'], list):
                        vmc.certifiedDomains += ext['extn_value']
                    elif isinstance(ext['extn_value'], str):
                        vmc.certifiedDomains.append(ext['extn_value'])

            return vmc

        except:
            return None<|MERGE_RESOLUTION|>--- conflicted
+++ resolved
@@ -101,13 +101,9 @@
     """
 
     def __init__(self, vmcUri: str,
-<<<<<<< HEAD
                        indicatorUri: str=None,
-=======
-                       indicatorUri: str,
                        localVMC: bool=False,
                        localIndicator: bool=False,
->>>>>>> c0d51725
                        domain: str=None,
                        opts: VmcOptions=VmcOptions(),
                        lookupOpts: LookupOptions=LookupOptions,
@@ -337,23 +333,14 @@
                 for hash in hashArr:
                     self.svgImages.append(hash[1])
 
-<<<<<<< HEAD
             if self.indicatorUri and self.opts.verifySVGImage:
                 try:
-                    indicatorData = getData(self.indicatorUri,
-                                            self.httpOpts.httpTimeout,
-                                            self.httpOpts.httpUserAgent,
-                                            self.indicatorOpts.maxSizeInBytes,
-                                            self.cache)
-=======
-            try:
-                indicatorData = getData(uri=self.indicatorUri,
-                                        localFile=self.localIndicator,
-                                        timeout=self.httpOpts.httpTimeout,
-                                        userAgent=self.httpOpts.httpUserAgent,
-                                        maxSizeInBytes=self.indicatorOpts.maxSizeInBytes,
-                                        cache=self.cache)
->>>>>>> c0d51725
+                    indicatorData = getData(uri=self.indicatorUri,
+                                            localFile=self.localIndicator,
+                                            timeout=self.httpOpts.httpTimeout,
+                                            userAgent=self.httpOpts.httpUserAgent,
+                                            maxSizeInBytes=self.indicatorOpts.maxSizeInBytes,
+                                            cache=self.cache)
 
                 except BimiFail as e:
                     self._saveValidationResultToCache(key, e)
