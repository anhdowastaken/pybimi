import os
from datetime import datetime
import re
import struct
import time
from urllib.parse import urlparse
from asn1crypto import pem, x509
from certvalidator import ValidationContext, CertificateValidator
import hashlib
from tld import get_fld

from .bimi import *
from .exception import *
from .utils import *
from .asn1_logotype import *
from .options import *
from .cache import *

HERE = os.path.split(__file__)[0]
CACERT = os.path.join(HERE, 'cacert.pem')

<<<<<<< HEAD
oidPilotIdentifier                                      = '1.3.6.1.4.1.53087.4.1'
oidExtKeyUsageBrandIndicatorForMessageIdentification    = '1.3.6.1.5.5.7.3.31'
oidTrademarkRegistration                                = '1.3.6.1.4.1.53087.1.4'
=======
oidExtKeyUsageBrandIndicatorForMessageIdentification    = '1.3.6.1.5.5.7.3.31'
oidTrademarkRegistration                                = '1.3.6.1.4.1.53087.1.4'
oidSCTList                                              = '1.3.6.1.4.1.11129.2.4.2'
>>>>>>> aa5c7c5d

class Vmc:
    """
    A class used to represent a VMC

    Attributes
    ----------
    version: str
        Version of the certificate
    serialNumber: str
        Serial number of the certificate
    trademarkRegistration: str
        Trademark registration
    issuer: str
        Name of the issuer
    organizationName: str
        Name of the organization
    validFrom: datetime
        Not before
    expireOn: datetime
        Not after
    certifiedDomains: list
        Certified domains
    """

    def __init__(self, version: str,
                       serialNumber: str,
                       trademarkRegistration: str,
                       issuer: str,
                       organizationName: str,
                       validFrom: datetime,
                       expireOn: datetime,
                       certifiedDomains: list) -> None:
        self.version = version
        self.serialNumber = serialNumber
        self.trademarkRegistration = trademarkRegistration
        self.issuer = issuer
        self.organizationName = organizationName
        self.validFrom = validFrom
        self.expireOn = expireOn
        self.certifiedDomains = certifiedDomains

    def __repr__(self) -> str:
        return str(self.__dict__)

class VmcValidator:
    """
    A class used to validate a BIMI VMC

    Attributes
    ----------
    vmcUri: str
        URI of the VMC
    indicatorUri: str
        URI of the BIMI indicator
    localVMC: bool
        If set, it means the vmcUri is a local file path
    localIndicator: bool
        If set, it means the indicatorUri is a local file path
    domain: str,
        The domain
    opts: VmcOptions
        VMC validation options
    lookupOpts: LookupOptions
        DNS lookup options
    indicatorOpts: IndicatorOptions
        Indicator validation options
    httpOpts: HttpOptions
        HTTP options
    cache: Cache
        Cache
    svgImages: list
        List of SVG images extracted from the certificate when validating
    bimiFailErrors: list
        List of BIMI fail errors collected when parsing the DNS TXT record

    Methods
    -------
    validate()
        Validate the VMC
    """

    def __init__(self, vmcUri: str,
                       indicatorUri: str=None,
                       localVMC: bool=False,
                       localIndicator: bool=False,
                       domain: str=None,
                       opts: VmcOptions=VmcOptions(),
                       lookupOpts: LookupOptions=LookupOptions,
                       indicatorOpts: IndicatorOptions=IndicatorOptions(),
                       httpOpts: HttpOptions=HttpOptions(),
                       cache: Cache=None) -> None:
        self.vmcUri = vmcUri
        self.indicatorUri = indicatorUri
        self.localVMC = localVMC
        self.localIndicator = localIndicator
        self.domain = domain
        self.opts = opts
        self.lookupOpts = lookupOpts
        self.indicatorOpts = indicatorOpts
        self.httpOpts = httpOpts
        self.cache = cache
        self.svgImages = []
        self.bimiFailErrors = [] # Only errors when validating after VMC is found

    def _saveValidationResultToCache(self, key: str, value: Exception):
        if self.cache is not None:
            self.cache.set(key, value)

    def validate(self, extractSvg=False, collectAllBimiFail=False) -> Vmc:
        """
        Validate the VMC. The VMC is downloaded from the URI with some HTTP
        options. If the indicator is downloaded successfully, it will be
        validated by some validation options.

        Parameters
        ----------
        extractSvg: bool
            If set, try to find and extract corresponding SVG image, save it to the attribute svgImages
        collectAllBimiFail: bool
            If set, instead of raising a BimiFail exception, save it to the attribute bimiFailErrors

        Returns
        -------
        Vmc

        Raises
        ------
        BimiFail

        BimiFailInvalidURI

        BimiFailInvalidVMC

        BimiTempfail

        BimiTemfailCannotAccess
        """

        # Certificate information holder
        c = None

        if not (self.vmcUri and self.vmcUri.strip()):
            return c

        h = hashlib.new('md5')
        h.update(self.vmcUri.encode())
        key = 'bimi_vmc_validation_result_{}'.format(h.hexdigest())
        # Find validation result in cache
        if self.cache is not None:
            found, e = self.cache.get(key)
            if found:
                # print('Found {} in cache'.format(key))
                if e is None:
                    return c
                else:
                    raise e

        url = urlparse(self.vmcUri)
        if url is None:
            e = BimiFailInvalidURI('invalid VMC URI')
            self._saveValidationResultToCache(key, e)
            raise e

        if not self.localVMC and url.scheme != 'https':
            e = BimiFailInvalidURI('the VMC URI is not served by HTTPS')
            self._saveValidationResultToCache(key, e)
            raise e

        try:
            vmcData = getData(uri=self.vmcUri,
                              localFile=self.localVMC,
                              timeout=self.httpOpts.httpTimeout,
                              userAgent=self.httpOpts.httpUserAgent,
                              maxSizeInBytes=self.opts.maxSizeInBytes,
                              cache=self.cache)

        except BimiFail as e:
            self._saveValidationResultToCache(key, e)
            raise e

        except BimiTempfail as e:
            raise e

        except Exception as e:
            raise BimiTempfail(str(e))

        if not pem.detect(vmcData):
            e = BimiFailInvalidVMCNotPEM('PEM-encoded data not found')
            self._saveValidationResultToCache(key, e)
            raise e

        intermediates = []
        leaf = None
        vmc = None
        for _, _, der_bytes in pem.unarmor(vmcData, multiple=True):
            cert = x509.Certificate.load(der_bytes)
            # If the certificate is a CA, we add it to the intermediates pool.
            # If not, we call it the leaf certificate.
            if cert.ca:
                intermediates.append(der_bytes)
                continue

            # Certificate is not a CA, it must be our leaf certificate.
            # If we already found one, bail with error.
            if vmc is not None:
                e = BimiFailInvalidVMCMultiLeafs('more than one VMC found')
                self._saveValidationResultToCache(key, e)
                raise e

            leaf = der_bytes
            vmc = cert

        # We exit the loop with no leaf certificate
        if vmc is None:
            e = BimiFailInvalidVMCNoLeafFound('no VMC found')
            self._saveValidationResultToCache(key, e)
            raise e

        roots = []
        with open(CACERT, 'rb') as f:
            for _, _, der_bytes in pem.unarmor(f.read(), multiple=True):
                roots.append(der_bytes)

        # Finally, let's call Verify on our vmc with our fully configured options
        # 5.1.1. Validate the authenticity of the certificate
        # 5.1.2. Check the validity of the certificates in the certificate chain
        # 5.1.3. Check that the certificates in the certificate chain are not revoked
        # TODO: Separate revocation check and OSCP status check

        # Patch certvalidator to support Pilot Identifier extension
        import certvalidator.validate
        import certvalidator.errors

        # Store original function if not already patched
        if not hasattr(certvalidator.validate, '_original_validate_path'):
            certvalidator.validate._original_validate_path = certvalidator.validate._validate_path

            def patched_validate_path(validation_context, path):
                orig_func = certvalidator.validate._original_validate_path

                # Try to catch the specific error and allow pilot identifier
                try:
                    return orig_func(validation_context, path)
                except certvalidator.errors.PathValidationError as e:
                    error_msg = str(e)
                    if 'unsupported critical extension' in error_msg and oidPilotIdentifier in error_msg:
                        # This is the pilot identifier - proceed without this check
                        # We'll temporarily modify the certificate objects
                        modified_path = []
                        for cert in path:
                            if oidPilotIdentifier in [str(ext) for ext in cert.critical_extensions]:
                                # Temporarily remove pilot identifier from critical extensions
                                original_critical = cert._critical_extensions
                                cert._critical_extensions = set(ext for ext in original_critical if str(ext) != oidPilotIdentifier)
                                modified_path.append((cert, original_critical))
                            else:
                                modified_path.append((cert, None))

                        try:
                            # Call original validation with the same path object but modified certificates
                            result = orig_func(validation_context, path)
                            return result
                        finally:
                            # Restore original critical extensions
                            for cert, original_critical in modified_path:
                                if original_critical is not None:
                                    cert._critical_extensions = original_critical
                    else:
                        raise e

            certvalidator.validate._validate_path = patched_validate_path

        context = ValidationContext(trust_roots=roots,
                                    allow_fetching=self.opts.revocationCheckAndOscpCheck)
        validator = CertificateValidator(leaf,
                                            intermediate_certs=intermediates,
                                            validation_context=context)

        try:
            validator.validate_usage(
                # Any key usage
                key_usage=set([]),
                # 5.1.5. Verify that the end-entity certificate is a Verified Mark Certificate
                extended_key_usage=set([oidExtKeyUsageBrandIndicatorForMessageIdentification])
            )
        except Exception as e:
            string = str(e)
            exception_pattern_map = self._get_exception_certvalidator_pattern_map()
            found_pattern = False
            for exception, pattern in exception_pattern_map.items():
                if re.search(pattern=pattern, string=string):
                    found_pattern = True
                    e = exception(string)
                    if collectAllBimiFail:
                        self.bimiFailErrors.append(e)
                    else:
                        self._saveValidationResultToCache(key, e)
                        raise e
                    break

            if not found_pattern:
                e = BimiFail(string)
                if collectAllBimiFail:
                    self.bimiFailErrors.append(e)
                else:
                    self._saveValidationResultToCache(key, e)
                    raise e

        c = self._extractVMC(validator)

        if self.opts.verifyDNSName:
            hostname = self.domain
            if not vmc.is_valid_domain_ip(hostname):
                invalidHostname = True

                if self.opts.verifyDNSNameAcceptSubdomain:
                    # Try TLD
                    fld = get_fld(self.domain, fix_protocol=True, fail_silently=True)
                    hostname = fld
                    if vmc.is_valid_domain_ip(hostname):
                        invalidHostname = False

                if invalidHostname:
                    e = BimiFailInvalidVMCUnmatchedDomain('the VMC is not valid for {} (valid domains include: {})'.format(hostname, ', '.join(vmc.valid_domains)))
                    if collectAllBimiFail:
                        self.bimiFailErrors.append(e)
                    else:
                        self._saveValidationResultToCache(key, e)
                        raise e

        # 5.1.4. Validate the proof of CT logging (if enabled)
        if self.opts.verifyCTLogging:
            self._validateCTLogging(vmc, collectAllBimiFail)

        # VMC Domain Verification
        selectorSet = []
        domainSet = []
        for n in vmc.subject_alt_name_value:
            san = n.native
            if '_bimi' in san:
                selectorSet.append(san)
            else:
                domainSet.append(san)

        sanMatch = False
        fld = get_fld(self.domain, fix_protocol=True, fail_silently=True)
        for r in selectorSet:
            if '{}._bimi.{}'.format(self.lookupOpts.selector, self.domain) == r or \
                '{}._bimi.{}'.format(self.lookupOpts.selector, fld) == r:
                sanMatch = True
                break
        for r in domainSet:
            if self.domain == r or fld == r:
                sanMatch = True
                break

        if not sanMatch:
            e = BimiFailInvalidVMCUnmatchedSAN('domain does not match SAN in VMC')
            if collectAllBimiFail:
                self.bimiFailErrors.append(e)
            else:
                self._saveValidationResultToCache(key, e)
                raise e

        # Validation of VMC Evidence Document
        hashArr = []
        for ext in vmc['tbs_certificate']['extensions']:
            if ext['extn_id'].native == oidLogotype:
                if ext['critical'].native:
                    e = BimiFailInvalidVMCCriticalLogotype('the logotype extension in VMC is CRITICAL')
                    if collectAllBimiFail:
                        self.bimiFailErrors.append(e)
                    else:
                        self._saveValidationResultToCache(key, e)
                        raise e

                hashArr += extractHashArray(ext['extn_value'].native, extractSvg=extractSvg)

        if len(hashArr) == 0:
            e = BimiFailInvalidVMCNoHashFound('no hash found in VMC')
            if collectAllBimiFail:
                self.bimiFailErrors.append(e)
            else:
                self._saveValidationResultToCache(key, e)
                raise e

        if extractSvg:
            for hash in hashArr:
                self.svgImages.append(hash[1])

        if self.indicatorUri and self.opts.verifySVGImage:
            try:
                indicatorData = getData(uri=self.indicatorUri,
                                        localFile=self.localIndicator,
                                        timeout=self.httpOpts.httpTimeout,
                                        userAgent=self.httpOpts.httpUserAgent,
                                        maxSizeInBytes=self.indicatorOpts.maxSizeInBytes,
                                        cache=self.cache)

            except Exception:
                e = BimiFail('cannot get SVG logo file to compare with the image embedded in VMC certificate')
                if collectAllBimiFail:
                    self.bimiFailErrors.append(e)
                else:
                    self._saveValidationResultToCache(key, e)
                    raise e

            else:
                if indicatorData:
                    hashMatch = False
                    for hash in hashArr:
                        h = hashlib.new(hash[0].algorithm)
                        h.update(indicatorData)
                        if h.digest() == hash[0].value:
                            hashMatch = True
                            break

                    if not hashMatch:
                        e = BimiFailInvalidVMCUnmatchedSVG('SVG logo file is not binary equal to the image embedded in VMC certificate')
                        if collectAllBimiFail:
                            self.bimiFailErrors.append(e)
                        else:
                            self._saveValidationResultToCache(key, e)
                            raise e

                else:
                    e = BimiFail('SVG logo file is not valid to compare with the image embedded in VMC certificate')
                    if collectAllBimiFail:
                        self.bimiFailErrors.append(e)
                    else:
                        self._saveValidationResultToCache(key, e)
                        raise e

        self._saveValidationResultToCache(key, None)
        return c

    def _validateCTLogging(self, vmc, collectAllBimiFail=False):
        """
        Validate Certificate Transparency (CT) logging according to RFC 6962.
        The receiver must find one or more SCTs and validate they are signed
        by a recognized CT log.
        """
        sct_list = self._extractSCTList(vmc)

        if not sct_list:
            e = BimiFailInvalidVMCNoSCTFound('no SCT (Signed Certificate Timestamp) found in VMC')
            if collectAllBimiFail:
                self.bimiFailErrors.append(e)
            else:
                raise e
            return

        # Validate each SCT
        valid_sct_found = False
        for sct in sct_list:
            try:
                if self._validateSCT(sct, vmc):
                    valid_sct_found = True
                    break
            except Exception:
                # Continue trying other SCTs if one fails
                continue

        if not valid_sct_found:
            e = BimiFailInvalidVMCInvalidSCT('no valid SCT found - SCT validation failed')
            if collectAllBimiFail:
                self.bimiFailErrors.append(e)
            else:
                raise e

    def _extractSCTList(self, vmc):
        """
        Extract SCT list from certificate extensions.
        SCTs are embedded in the certificate as an X.509v3 extension.
        """
        for ext in vmc['tbs_certificate']['extensions']:
            if ext['extn_id'].native == oidSCTList:
                # SCT list is encoded as an ASN.1 OCTET STRING
                sct_list_data = ext['extn_value'].native
                return self._parseSCTList(sct_list_data)
        return []

    def _parseSCTList(self, sct_list_data):
        """
        Parse SCT list according to RFC 6962 Section 3.3.
        The SCT list is a length-prefixed list of individual SCTs.
        """
        if len(sct_list_data) < 2:
            return []

        # First 2 bytes are the length of the entire list
        list_length = struct.unpack('>H', sct_list_data[:2])[0]
        if list_length != len(sct_list_data) - 2:
            return []

        scts = []
        offset = 2

        while offset < len(sct_list_data):
            if offset + 2 > len(sct_list_data):
                break

            # Each SCT is length-prefixed with 2 bytes
            sct_length = struct.unpack('>H', sct_list_data[offset:offset+2])[0]
            offset += 2

            if offset + sct_length > len(sct_list_data):
                break

            sct_data = sct_list_data[offset:offset+sct_length]
            if len(sct_data) >= 43:  # Minimum SCT size
                scts.append(self._parseSCT(sct_data))

            offset += sct_length

        return scts

    def _parseSCT(self, sct_data):
        """
        Parse individual SCT according to RFC 6962 Section 3.2.
        SCT structure:
        - Version (1 byte)
        - Log ID (32 bytes)
        - Timestamp (8 bytes)
        - Extensions length (2 bytes)
        - Extensions (variable)
        - Signature (variable)
        """
        if len(sct_data) < 43:
            return None

        offset = 0

        # Version
        version = sct_data[offset]
        offset += 1

        # Log ID (32 bytes)
        log_id = sct_data[offset:offset+32]
        offset += 32

        # Timestamp (8 bytes, big endian)
        timestamp = struct.unpack('>Q', sct_data[offset:offset+8])[0]
        offset += 8

        # Extensions length
        ext_length = struct.unpack('>H', sct_data[offset:offset+2])[0]
        offset += 2

        # Extensions
        extensions = sct_data[offset:offset+ext_length]
        offset += ext_length

        # Signature
        signature = sct_data[offset:]

        return {
            'version': version,
            'log_id': log_id,
            'timestamp': timestamp,
            'extensions': extensions,
            'signature': signature
        }

    def _validateSCT(self, sct, vmc):
        """
        Validate SCT according to RFC 6962 requirements:
        1. Check timestamp is not in the future
        2. Verify signature (simplified check)

        Note: vmc parameter is kept for potential future signature verification
        """
        if not sct:
            return False

        # Check timestamp is not in the future (RFC 6962)
        current_time_ms = int(time.time() * 1000)
        if sct['timestamp'] > current_time_ms:
            raise BimiFailInvalidVMCSCTFutureTimestamp('SCT timestamp is in the future')

        # For production use, you would verify the signature using the CT log's public key
        # This requires maintaining a list of trusted CT logs and their public keys
        # For now, we perform basic structural validation

        # Basic validation: check required fields are present
        required_fields = ['version', 'log_id', 'timestamp', 'signature']
        for field in required_fields:
            if field not in sct or sct[field] is None:
                return False

        # Check version is supported (currently only version 0)
        if sct['version'] != 0:
            return False

        # Check log_id is correct length (32 bytes)
        if len(sct['log_id']) != 32:
            return False

        # Check signature is present and reasonable length
        if len(sct['signature']) < 64:  # Minimum signature length
            return False

        return True

    def _extractVMC(self, v: CertificateValidator) -> Vmc:
        """
        Extract information from the certificate downloaded from internet

        Parameters
        ----------
        v: CertificateValidator

        Returns
        -------
        Vmc
        """

        try:
            c = v._certificate.native['tbs_certificate']

            vmc = Vmc(version=c['version'],
                      serialNumber=c['serial_number'],
                      trademarkRegistration=c['subject'][oidTrademarkRegistration],
                      issuer=c['issuer']['organization_name'],
                      organizationName=c['subject']['organization_name'],
                      validFrom=c['validity']['not_before'],
                      expireOn=c['validity']['not_after'],
                      certifiedDomains=[])

            for ext in c['extensions']:
                if ext['extn_id'] == 'subject_alt_name':
                    if isinstance(ext['extn_value'], list):
                        vmc.certifiedDomains += ext['extn_value']
                    elif isinstance(ext['extn_value'], str):
                        vmc.certifiedDomains.append(ext['extn_value'])

            return vmc

        except:
            return None

    def _get_exception_certvalidator_pattern_map(self):
        # TODO: Update map if upgrade certvalidator
        return {
            BimiFailInvalidVMCUnsupportedAlgorithm: '^The path could not be validated because the signature of .+ uses the unsupported algorithm .+$',
            BimiFailInvalidVMCCannotVerify: '^The path could not be validated because the signature of .+ could not be verified$',
            BimiFailInvalidVMCNotValidBefore: '^The path could not be validated because .+ is not valid until .+$',
            BimiFailInvalidVMCExpiredAfter: '^The path could not be validated because .+ expired .+$',
            BimiFailInvalidVMCNoRevocationFound: '^The path could not be validated because no revocation information could be found for .+$',
            BimiFailInvalidVMCCheckRevocationFailed: '^The path could not be validated because the .+ revocation checks failed: .+$',
            BimiFailInvalidVMCIssuerNotMatch: '^The path could not be validated because the .+ issuer name could not be matched$',
            BimiFailInvalidVMCAnyPolicyFound: '^The path could not be validated because .+ contains a policy mapping for the "any policy"$',
            BimiFailInvalidVMCNotCA: '^The path could not be validated because .+ is not a CA$',
            BimiFailInvalidVMCExceedMaximumPathLength: '^The path could not be validated because it exceeds the maximum path length$',
            BimiFailInvalidVMCNotAllowToSign: '^The path could not be validated because + is not allowed to sign certificates$',
            BimiFailInvalidVMCUnsupportedCriticalExtensionFound: '^The path could not be validated because .+ contains the following unsupported critical extension.*: .+$',
            BimiFailInvalidVMCNoValidPolicySetFound: '^The path could not be validated because there is no valid set of policies for .+$',
            BimiFailInvalidVMCNoMatchingIssuerFound: '^Unable to build a validation path for the certificate .+ - no issuer matching .+ was found$',
            BimiFailInvalidVMCNoSCTFound: r'^no SCT \(Signed Certificate Timestamp\) found in VMC$',
            BimiFailInvalidVMCInvalidSCT: '^no valid SCT found - SCT validation failed$',
            BimiFailInvalidVMCSCTFutureTimestamp: '^SCT timestamp is in the future$',
        }<|MERGE_RESOLUTION|>--- conflicted
+++ resolved
@@ -19,15 +19,10 @@
 HERE = os.path.split(__file__)[0]
 CACERT = os.path.join(HERE, 'cacert.pem')
 
-<<<<<<< HEAD
 oidPilotIdentifier                                      = '1.3.6.1.4.1.53087.4.1'
 oidExtKeyUsageBrandIndicatorForMessageIdentification    = '1.3.6.1.5.5.7.3.31'
 oidTrademarkRegistration                                = '1.3.6.1.4.1.53087.1.4'
-=======
-oidExtKeyUsageBrandIndicatorForMessageIdentification    = '1.3.6.1.5.5.7.3.31'
-oidTrademarkRegistration                                = '1.3.6.1.4.1.53087.1.4'
 oidSCTList                                              = '1.3.6.1.4.1.11129.2.4.2'
->>>>>>> aa5c7c5d
 
 class Vmc:
     """
